--- conflicted
+++ resolved
@@ -70,15 +70,7 @@
     def __init__(self, cli):
         self.cli = cli
 
-<<<<<<< HEAD
     def get_completions(self, document, complete_event=None):
-        # If ends in space, no completions are wished
-        if document.text_before_cursor.rstrip() != document.text_before_cursor:
-            return
-
-=======
-    def get_completions(self, document, complete_event):
->>>>>>> 5f92968e
         # Code analogous to click._bashcomplete.do_complete
 
         try:
