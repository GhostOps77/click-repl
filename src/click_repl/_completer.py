from __future__ import unicode_literals

import ntpath
import os
import sys
from glob import iglob

import click
from prompt_toolkit.completion import Completion  # PathCompleter
from prompt_toolkit.completion import Completer

from .utils import split_arg_string

__all__ = ["ClickCompleter"]

# Path module is introduced in Python 3.4
PY34 = sys.version_info >= (3, 4)
if PY34:
    import pathlib

# typing module introduced in Python 3.5
if sys.version_info >= (3, 5):
    import typing as t

    if t.TYPE_CHECKING:
        from typing import Any, Generator, Optional, Union  # noqa: F401

        from click import Command, Context, Group, Parameter  # noqa: F401
        from prompt_toolkit.completion import CompleteEvent  # noqa: F401
        from prompt_toolkit.document import Document  # noqa: F401


# Handle backwards compatibility between Click<=7.0 and >=8.0
try:
    import click.shell_completion

    HAS_CLICK_V8 = True
    AUTO_COMPLETION_PARAM = "shell_complete"
except (ImportError, ModuleNotFoundError):
    import click._bashcomplete  # type: ignore[import]

    HAS_CLICK_V8 = False
    AUTO_COMPLETION_PARAM = "autocompletion"


def text_type(text):
    # type: (Any) -> str
    return u"{}".format(text)


class ClickCompleter(Completer):
    __slots__ = ("cli", "ctx", "styles")

    def __init__(self, cli, ctx=None, styles=None):
        # type: (Group, Optional[Context], Optional[dict[str, str]]) -> None

        self.cli = cli  # type: Command
        self.ctx = ctx  # type: Optional[Context]
        self.styles = styles if styles is not None else {
            'command': '',
            'argument': '',
            'option': ''
        }  # type: dict[str, str]

    def _get_completion_from_autocompletion_functions(
        self,
        param,
        autocomplete_ctx,
        args,
        incomplete,
    ):
        # type: (Parameter, Context, list[str], str) -> list[Completion]

        param_choices = []

        if HAS_CLICK_V8:
            autocompletions = param.shell_complete(autocomplete_ctx, incomplete)
        else:
            autocompletions = param.autocompletion(  # type: ignore[attr-defined]
                autocomplete_ctx, args, incomplete
            )

        for autocomplete in autocompletions:
            if isinstance(autocomplete, tuple):
                param_choices.append(
                    Completion(
                        text_type(autocomplete[0]),
                        -len(incomplete),
                        display_meta=autocomplete[1],
                    )
                )

            elif HAS_CLICK_V8 and isinstance(
                autocomplete, click.shell_completion.CompletionItem
            ):
                param_choices.append(
                    Completion(text_type(autocomplete.value), -len(incomplete))
                )

            else:
                param_choices.append(
                    Completion(text_type(autocomplete), -len(incomplete))
                )

        return param_choices

    def _get_completion_from_choices_click_le_7(
        self,
        param,
        incomplete
    ):
        # type: (Parameter, str) -> list[Completion]

        if getattr(param.type, 'case_sensitive', None) is not None:
            incomplete = incomplete.lower()
            return [
                Completion(
                    text_type(choice),
                    -len(incomplete),
                    style=self.styles['argument'],
                    display=text_type(repr(choice) if ' ' in choice else choice),
                )
                for choice in param.type.choices  # type: ignore[attr-defined]
                if choice.lower().startswith(incomplete)
            ]

        else:
            return [
                Completion(
                    text_type(choice),
                    -len(incomplete),
                    style=self.styles['argument'],
                    display=text_type(repr(choice) if ' ' in choice else choice)
                )
                for choice in param.type.choices  # type: ignore[attr-defined]
                if choice.startswith(incomplete)
            ]

    def _get_completion_for_Path_types(self, param, args, incomplete):
        # type: (Parameter, list[str], str) -> list[Completion]

        choices = []
        search_pattern = incomplete.strip('\'"\t\n\r\v ').replace("\\\\", "\\")

        if '*' in incomplete:
            return []

        search_pattern += '*'
        quote = ''

        if ' ' in incomplete:
            for i in incomplete:
                if i in ("'", '"'):
                    quote = i
                    break

        for path in iglob(search_pattern):
            if isinstance(param.type, click.Path):
                if param.type.resolve_path:
                    if PY34:
                        path = os.fsdecode(pathlib.Path(path).resolve())

                    else:
                        path = os.path.realpath(path)

<<<<<<< HEAD
            if ' ' in path:
                if quote:
                    path = quote + path
                else:
                    path = repr(path).replace("\\\\", "\\")
            else:
                path = path.replace('\\', '\\\\')

=======
>>>>>>> f45e09a4
            choices.append(
                Completion(
                    text_type(path),
                    -len(incomplete),
                    display=text_type(ntpath.basename(path.strip('\'"')))
                )
            )

        return choices

    # def _get_completion_for_File_types(self, param, args, incomplete):
    #     # type: (Union[Parameter, click.Option], list[str], str) -> list[Completion]

    #     # attrs = vars(param)

    #     return list(
    #         Completion(text_type(i), -len(incomplete), display=text_type(i.name))
    #         for i in filter(
    #             lambda item: item.is_file(), Path().glob("{}*".format(incomplete))
    #         )
    #     )

    def _get_completion_for_Boolean_type(self, param, incomplete):
        # type: (Union[Parameter, click.Option], str) -> list[Completion]
        return [
            Completion(
                text_type(k),
                -len(incomplete),
                display_meta=text_type("/".join(v))
            )
            for k, v in {
                "true": ("1", "true", "t", "yes", "y", "on"),
                "false": ("0", "false", "f", "no", "n", "off"),
            }.items()
            if any(i.startswith(incomplete) for i in v)
        ]

    def _get_completion_from_params(self, autocomplete_ctx, args, param, incomplete):
        # type: (Context, list[str], Parameter, str) -> list[Completion]
        choices = []  # type: list[Completion]
        param_type = param.type  # type: click.ParamType

        # shell_complete method for click.Choice is intorduced in click-v8
        if not HAS_CLICK_V8 and isinstance(param_type, click.Choice):
            choices.extend(
                self._get_completion_from_choices_click_le_7(param, incomplete)
            )

        elif isinstance(param_type, click.types.BoolParamType):
            choices.extend(
                self._get_completion_for_Boolean_type(param, incomplete)
            )

        elif isinstance(param_type, (click.Path, click.File)):
            choices.extend(
                self._get_completion_for_Path_types(param, args, incomplete)
            )

        elif getattr(param, AUTO_COMPLETION_PARAM, None) is not None:
            choices.extend(
                self._get_completion_from_autocompletion_functions(
                    param,
                    autocomplete_ctx,
                    args,
                    incomplete,
                )
            )

        return choices

    def _get_completion_for_cmd_args(
        self,
        ctx_command,  # type: Command
        incomplete,  # type: str
        autocomplete_ctx,  # type: Context
        args,  # type: list[str]
    ):
        # type: (...) -> list[Completion]

        choices = []
        # param_choices = []
        param_called = False

        # if HAS_CLICK_V8:
        #     choices = ctx_command.shell_complete(autocomplete_ctx, incomplete)
        #     return choices

        for param in ctx_command.params:
            if getattr(param, "hidden", False):
                continue

            elif isinstance(param, click.Option):
                for option in (param.opts + param.secondary_opts):
                    # We want to make sure if this parameter was called
                    # If we are inside a parameter that was called, we want to show only
                    # relevant choices
                    if option in args[param.nargs * -1 :]:  # noqa: E203
                        param_called = True
                        break

                    elif option.startswith(incomplete):
                        choices.append(
                            Completion(
                                text_type(option),
                                -len(incomplete),
                                display_meta=text_type(param.help or ""),
                                style=self.styles['option']
                            )
                        )

                if param_called:
                    choices = self._get_completion_from_params(
                        autocomplete_ctx, args, param, incomplete
                    )

            elif isinstance(param, click.Argument):
                choices.extend(
                    self._get_completion_from_params(
                        autocomplete_ctx, args, param, incomplete
                    )
                )

        return choices

    def get_completions(self, document, complete_event=None):
        # type: (Document, Optional[CompleteEvent]) -> Generator[Completion, None, None]

        # Code analogous to click._bashcomplete.do_complete

        try:
            args = split_arg_string(document.text_before_cursor, posix=False)
        except ValueError:
            # Invalid command, perhaps caused by missing closing quotation.
            return

        choices = []  # type: list[Completion]
        # param_choices = []  # type: list[Completion]
        # param_called = False
        cursor_within_command = (
            document.text_before_cursor.rstrip() == document.text_before_cursor
        )

        # print(f'{args = }')
        # print(f'{document.text = }')
        # print(f'{document.text_before_cursor.rstrip() = }')

        if args and cursor_within_command:
            # We've entered some text and no space, give completions for the
            # current word.
            incomplete = args.pop()
        else:
            # We've not entered anything, either at all or for the current
            # command, so give all relevant completions for this context.
            incomplete = ""

        # Resolve context based on click version
        if HAS_CLICK_V8:
            ctx = click.shell_completion._resolve_context(self.cli, {}, "", args)
        else:
            ctx = click._bashcomplete.resolve_ctx(self.cli, "", args)

        # if ctx is None:
        #     return  # type: ignore[unreachable]

        autocomplete_ctx = self.ctx or ctx
        ctx_command = ctx.command

        if getattr(ctx_command, "hidden", False):
            return

        try:
            choices.extend(
                self._get_completion_for_cmd_args(
                    ctx_command, incomplete, autocomplete_ctx, args
                )
            )

            if isinstance(ctx_command, click.MultiCommand):
                for name in ctx_command.list_commands(ctx):
                    command = ctx_command.get_command(ctx, name)
                    if getattr(command, "hidden", False):
                        continue

                    elif name.lower().startswith(incomplete.lower()):
                        choices.append(
                            Completion(
                                text_type(name),
                                -len(incomplete),
                                display_meta=getattr(command, 'short_help', ""),
                            )
                        )

        except Exception as e:
            click.echo("{}: {}".format(type(e).__name__, str(e)))

        # If we are inside a parameter that was called, we want to show only
        # relevant choices
        # if param_called:
        #     choices = param_choices

        for item in choices:
            # if item.text.startswith(incomplete):
            yield item
        # yield from choices<|MERGE_RESOLUTION|>--- conflicted
+++ resolved
@@ -136,7 +136,7 @@
                 if choice.startswith(incomplete)
             ]
 
-    def _get_completion_for_Path_types(self, param, args, incomplete):
+    def _get_completion_for_Path_types(self, param, incomplete):
         # type: (Parameter, list[str], str) -> list[Completion]
 
         choices = []
@@ -163,17 +163,14 @@
                     else:
                         path = os.path.realpath(path)
 
-<<<<<<< HEAD
-            if ' ' in path:
-                if quote:
-                    path = quote + path
-                else:
-                    path = repr(path).replace("\\\\", "\\")
-            else:
-                path = path.replace('\\', '\\\\')
-
-=======
->>>>>>> f45e09a4
+                if (not param.type.dir_okay) and os.path.isdir(path_str):
+                    continue
+
+                if (not param.type.file_okay) and os.path.isfile(path_str):
+                    continue
+
+            ntpath.r
+
             choices.append(
                 Completion(
                     text_type(path),
@@ -229,7 +226,7 @@
 
         elif isinstance(param_type, (click.Path, click.File)):
             choices.extend(
-                self._get_completion_for_Path_types(param, args, incomplete)
+                self._get_completion_for_Path_types(param, incomplete)
             )
 
         elif getattr(param, AUTO_COMPLETION_PARAM, None) is not None:
