import os
import typing as t

# import click
from prompt_toolkit.completion import Completer, Completion

from .parser import ReplParser, _split_args
# from .exceptions import CommandLineParserError
from .utils import _resolve_context
<<<<<<< HEAD
from .parser import ReplParser, _split_args, currently_introspecting_args
=======
>>>>>>> a9986428

__all__ = ["ClickCompleter"]


IS_WINDOWS = os.name == "nt"


if t.TYPE_CHECKING:
<<<<<<< HEAD
    from typing import Dict, Generator, Tuple, Optional, Iterable  # noqa: F401
=======
    from typing import Dict, Generator, Iterable, List, Optional  # noqa: F401
>>>>>>> a9986428

    from click import Command, Context, Group  # noqa: F401
    from prompt_toolkit.completion import CompleteEvent  # noqa: F401
    from prompt_toolkit.document import Document  # noqa: F401
    from prompt_toolkit.formatted_text import AnyFormattedText  # noqa: F401


class ClickCompleter(Completer):
    """Custom prompt Completion provider for the click-repl app.

    Keyword arguments:
    ---
    :param:`cli` - The Group/MultiCommand Object that has all the subcommands.
    :param:`ctx` - The given Group's Context.
    :param:`cli_args` - List of arguments passed to the group (passed from command line).
    :param:`styles` - Dictionary of style mapping for the Completion objects.
    """

    __slots__ = (
        "cli",
        "ctx",
        "cli_args",
        "internal_cmd_prefix",
        "system_cmd_prefix",
        "parsed_ctx",
        "parsed_args",
        "ctx_command",
        "completion_parser",
    )

    def __init__(
        self,
        cli: "Group",
        ctx: "Context",
        cli_args: "Iterable[str]" = [],
        internal_cmd_prefix: str = ":",
        system_cmd_prefix: str = "!",
        styles: "Optional[Dict[str, str]]" = None,
    ) -> None:
        self.cli: "Group" = cli
        self.ctx: "Context" = ctx

        self.parsed_ctx: "Context" = self.ctx
        self.parsed_args: "Tuple[str]" = ()
        self.ctx_command: "Command" = self.cli
        self.cli_args = tuple(cli_args)

        self.internal_cmd_prefix = internal_cmd_prefix
        self.system_cmd_prefix = system_cmd_prefix

        if styles is None:
            styles = dict.fromkeys(("command", "argument", "option"), "")

        self.completion_parser = ReplParser(self.cli, styles)

    def get_completions(
        self, document: "Document", complete_event: "Optional[CompleteEvent]" = None
    ) -> "Generator[Completion, None, None]":
        """Provides :class:`~prompt_toolkit.completion.Completion`
        objects from the obtained command line string.
        Code analogous to :func:`~click._bashcomplete.do_complete`.

        Keyword arguments:
        ---
        :param:`document` - :class:`~prompt_toolkit.document.Document` object
        containing the incomplete command line string
        :param:`complete_event` - :class:`~prompt_toolkit.completion.CompleteEvent`
        object of the current prompt.

        Yield: :class:`~prompt_toolkit.completion.Completion` objects for
            command line autocompletion
        """

        if document.text.startswith((self.internal_cmd_prefix, self.system_cmd_prefix)):
            return

        args, incomplete = _split_args(document.text_before_cursor)

        if self.parsed_args != args:
            self.parsed_args = args

            self.parsed_ctx = _resolve_context(self.cli, self.cli_args, self.parsed_args)

            self.ctx_command = self.parsed_ctx.command

            # self.ctx_command, self.parsed_ctx = _get_ctx_for_args(
            #     self.cli, tuple(self.parsed_args), self.cli_args
            # )

        # autocomplete_ctx = self.ctx or self.parsed_ctx

        # print(f'\n(from get_completions) {vars(self.parsed_ctx) = }\n')
        # if self.parsed_ctx.parent is not None:
        #   print(f'\n(parent ctx) {self.parsed_ctx.parent.command = }\n')

        # print(f'\n{self.cli_args = }')
        # print(f'(from get_completions) {vars(autocomplete_ctx) = }\n')

        if getattr(self.ctx_command, "hidden", False):
            return

        # choices: "List[Completion]" = []

        # try:
        state = currently_introspecting_args(self.cli, self.parsed_ctx, args)

        # choices.extend(
        #     self.completion_parser._get_completions_for_command(
        #         self.parsed_ctx, state, args, incomplete
        #     )
        # )

        # except Exception as e:
        #     click.echo(f"{type(e).__name__}: {e}")
        # raise CommandLineParserError(f"{type(e).__name__} - {e}")

        # yield from choices
        yield from self.completion_parser._get_completions_for_command(
            self.parsed_ctx, state, args, incomplete
        )


class ReplCompletion(Completion):
    def __init__(
        self,
        text: str,
        display: "AnyFormattedText" = None,
        display_meta: "AnyFormattedText" = None,
        style: str = "",
        selected_style: str = "",
    ) -> None:
        super().__init__(text, -len(text), display, display_meta, style, selected_style)<|MERGE_RESOLUTION|>--- conflicted
+++ resolved
@@ -7,10 +7,7 @@
 from .parser import ReplParser, _split_args
 # from .exceptions import CommandLineParserError
 from .utils import _resolve_context
-<<<<<<< HEAD
 from .parser import ReplParser, _split_args, currently_introspecting_args
-=======
->>>>>>> a9986428
 
 __all__ = ["ClickCompleter"]
 
@@ -19,11 +16,7 @@
 
 
 if t.TYPE_CHECKING:
-<<<<<<< HEAD
     from typing import Dict, Generator, Tuple, Optional, Iterable  # noqa: F401
-=======
-    from typing import Dict, Generator, Iterable, List, Optional  # noqa: F401
->>>>>>> a9986428
 
     from click import Command, Context, Group  # noqa: F401
     from prompt_toolkit.completion import CompleteEvent  # noqa: F401
