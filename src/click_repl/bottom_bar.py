import typing as t

import click
from prompt_toolkit.formatted_text import HTML

<<<<<<< HEAD
from ._globals import _RANGE_TYPES
from ._globals import HAS_CLICK6
from .utils import join_options
=======
from ._globals import _RANGE_TYPES, HAS_CLICK6
>>>>>>> 7097ba47

if t.TYPE_CHECKING:
    from typing import Optional

    from .parser import ArgsParsingState
    from click import Parameter


__all__ = ["TOOLBAR", "ToolBar"]


# click.DateTime type is introduced in click v7
# These are the types that generate metavar information by themselves
if HAS_CLICK6:
    _METAVAR_PARAMS = (click.Choice,)
else:
    _METAVAR_PARAMS = (click.Choice, click.DateTime)  # type: ignore[assignment]


class ToolBar:
    """Toolbar class to manage the text in the bottom toolbar"""

    def __init__(self) -> None:
        self.state: "Optional[ArgsParsingState]" = None
        self._formatted_text: "t.Union[str, HTML]" = ""

    def state_reset(self) -> None:
        self.state = None
        self._formatted_text = ""

    def get_formatted_text(self) -> "t.Union[str, HTML]":
        # return str(self.state)
        # if self.state:
        #     return (
        #         f"{self.state.cmd_ctx.args} {self.state.cmd_ctx.params}"
        #     )
        # return ""
        return self._formatted_text

    def update_state(self, state: "ArgsParsingState") -> None:
        if state == self.state:
            return

        self.state = state
        self._formatted_text = self.make_formatted_text()

    def get_group_metavar_template(self) -> "HTML":
        current_group = self.state.current_group  # type: ignore[union-attr]

        if getattr(current_group, "chain", False):
            metavar = "COMMAND1 [ARGS]... [COMMAND2 [ARGS]...]..."
        else:
            metavar = "COMMAND [ARGS]..."

        return HTML(
            f"<b>{type(current_group).__name__}</b> " f"{current_group.name}: {metavar}"
        )

    def get_param_info(self, param: "Parameter") -> str:
        if isinstance(param, click.Argument):
            param_info = f"{param.name} "

        else:
            options_metavar_list = param.opts + param.secondary_opts
            if len(options_metavar_list) == 1:
                param_info = f"{options_metavar_list[0].strip()} "
            else:
                opts, _ = join_options(options_metavar_list)
                # param_info = f"[{sep.join(opts)}] "
                param_info = f"{min(opts)} "

        return param_info.strip()

    def get_param_type_info(self, param: "Parameter") -> str:
        param_type = param.type
        type_info = ""

        if isinstance(param_type, _RANGE_TYPES):
            if getattr(param, "count", False):
                type_info += "counter"

            else:
                type_info += (
                    f"{param_type}"[1:-1].replace("<", "&lt;").replace(">", "&gt;")
                )

        elif isinstance(param_type, _METAVAR_PARAMS):
            type_info += param_type.get_metavar(param)

        elif isinstance(param_type, (click.Path, click.File, click.Tuple)):
            type_info += param_type.name

        elif param_type not in (click.STRING, click.UNPROCESSED):
            type_info += f"{param_type}"

        if type_info:
            type_info = f" &lt;{type_info}&gt;"

        return type_info

    def get_param_nargs_info(self, param: "Parameter", param_info: str) -> str:
        if param.nargs == -1:
            return f"[{param_info} ...]"

        elif param.nargs > 1:
            return f"[{param_info}x{param.nargs}]"

        return param_info

    def format_pre_parsed_parameters(self, param: "Parameter", param_info: str) -> str:
        if param == getattr(self.state, "current_param", None):
            return f"<b>{param_info}</b> "

        elif (
            any(getattr(param, attr, False) for attr in ("count", "is_bool_flag"))
            or param in self.state.remaining_params  # type: ignore[union-attr]
        ):
            return f"{param_info} "

        return f"<s>{param_info}</s> "

    def make_formatted_text(self) -> "t.Union[str, HTML]":
        state = self.state

        if state is None:
            return ""

        current_command = state.current_command

        if current_command is None:
            return self.get_group_metavar_template()

        out = current_command.name
        if isinstance(current_command, click.MultiCommand):
            out = f"{type(current_command).__name__} {out}"

        # print(f'\n{state.ctx.params = }\n{state.ctx.args = }\n'
        #       f'{state.remaining_params = }')

        all_params_info = ""

        for param in current_command.params:
            param_info = self.get_param_info(param) + self.get_param_type_info(param)

            if param.nargs != 1:
                param_info = self.get_param_nargs_info(param, param_info)

            all_params_info += self.format_pre_parsed_parameters(param, param_info)

        all_params_info = all_params_info.strip()
        if all_params_info:
            return HTML(f"<b>{out}:</b> {all_params_info}")

        return HTML(f"<b>Command {out}</b>")


TOOLBAR = ToolBar()<|MERGE_RESOLUTION|>--- conflicted
+++ resolved
@@ -3,13 +3,9 @@
 import click
 from prompt_toolkit.formatted_text import HTML
 
-<<<<<<< HEAD
 from ._globals import _RANGE_TYPES
 from ._globals import HAS_CLICK6
 from .utils import join_options
-=======
-from ._globals import _RANGE_TYPES, HAS_CLICK6
->>>>>>> 7097ba47
 
 if t.TYPE_CHECKING:
     from typing import Optional
