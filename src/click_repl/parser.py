--- conflicted
+++ resolved
@@ -12,16 +12,9 @@
 # from .exceptions import CommandLineParserError
 
 if t.TYPE_CHECKING:
-<<<<<<< HEAD
     from typing import Dict, Generator, List, Tuple, Union, Optional, Iterable
 
     from click import Command, Context, Parameter, MultiCommand  # noqa: F401
-=======
-    from typing import Dict, Generator, List, NoReturn, Optional, Tuple, Union
-
-    from click import (Command, Context, Group, MultiCommand,  # noqa: F401
-                       Parameter)
->>>>>>> a9986428
 
 
 IS_WINDOWS = os.name == "nt"
@@ -378,26 +371,7 @@
         state: "ParsingState",
         args: "List[str]",
         incomplete: "str",
-<<<<<<< HEAD
-    ) -> "Generator[Completion, None, None]":
-=======
-    ) -> "Union[List[Completion], NoReturn]":
-        choices = []
-        param_called = False
-        params_list = ctx_command.params
-        for index, param in enumerate(params_list):
-            if param.nargs == -1:
-                params_list.append(params_list.pop(index))
-
-        # print("Currently introspecting argument:", autocomplete_ctx.info_name)
-        for param in params_list:
-            # print(f'{vars(param) = }')
-            for attr in ("hidden", "hide_input"):
-                if getattr(param, attr, False):
-                    raise CommandLineParserError(
-                        f"Click Repl cannot parse option '{param}' with {attr}=True"
-                    )
->>>>>>> a9986428
+    ) -> "Generator[Completion, None, None]":
 
         param_choices = []
         for param in state.current_cmd.params:  # type: ignore[union-attr]
@@ -455,7 +429,6 @@
         args: "Iterable[str]",
         incomplete: str,
     ) -> "Generator[Completion, None, None]":
-<<<<<<< HEAD
 
         curr_group = state.current_group
         curr_cmd_exists = state.current_cmd is not None
@@ -476,41 +449,4 @@
                             name,
                             -len(incomplete),
                             display_meta=getattr(command, "short_help", ""),
-                        )
-=======
-        self.introspected_cmd = ctx_cmd
-
-        parent_group = None
-        if ctx.parent is not None:
-            parent_group = ctx.parent.command
-
-        if all(value is not None for value in ctx.params.values()) or self.cli == ctx_cmd:
-            if isinstance(ctx_cmd, click.MultiCommand):
-                self.introspected_group = ctx_cmd
-                cmd = ctx_cmd
-
-            # If the current command's parent Group has chain=True
-            # then we suggest the commands of the group again and again
-            # This condition is evaluated only if ctx_cmd is a click.Command
-            # and not a click.MultiCommand
-            elif parent_group is not None and getattr(parent_group, "chain", False):
-                cmd = parent_group  # type: ignore[assignment]
-
-            elif isinstance(ctx_cmd, click.Command):
-                return
-
-            for name in cmd.list_commands(ctx):
-                command = cmd.get_command(ctx, name)
-                if getattr(command, "hidden", False):
-                    continue
-
-                elif name.startswith(incomplete):
-                    yield Completion(
-                        name,
-                        -len(incomplete),
-                        display_meta=getattr(command, "short_help", ""),
-                    )
-
-        else:
-            yield from self._get_completion_for_cmd_args(ctx_cmd, ctx, args, incomplete)
->>>>>>> a9986428
+                        )