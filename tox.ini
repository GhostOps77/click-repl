--- conflicted
+++ resolved
@@ -1,10 +1,6 @@
 [tox]
 envlist =
-<<<<<<< HEAD
     py{py,27,28,29,36,37,38,39,310,311}
-=======
-    py{py,36,37,38,39,310,311}
->>>>>>> 22ade5ad
     mypy
     click7
     click6
@@ -14,14 +10,10 @@
 
 [gh-actions]
 python =
-<<<<<<< HEAD
     2.7: py27, mypy, flake8, click7, click6
     2.8: py28
     2.9: py29
     3.6: py36
-=======
-    3.6: py36, mypy, flake8, click7
->>>>>>> 22ade5ad
     3.7: py37
     3.8: py38
     3.9: py39
